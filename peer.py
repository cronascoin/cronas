--- conflicted
+++ resolved
@@ -248,122 +248,56 @@
                 return
 
             try:
-<<<<<<< HEAD
                 reader, writer = await asyncio.open_connection(host, port)
-                if await self.establish_peer_connection(reader, writer, host, port, peer_info):
-                    return  # Connection successful
+                local_addr, local_port = writer.get_extra_info('sockname')
+
+                send_time = await self.send_hello_message(writer)  # Get send time from hello message
+
+                # Wait for ack message to get server_id
+                ack_message = await self.receive_message(reader)
+                if ack_message.get("type") != "ack":
+                    logging.error("Did not receive ack message")
+                server_id = ack_message.get("server_id")
+
+                if server_id in self.active_peers:
+                    logging.info(f"Duplicate connection detected for server_id {server_id}. Closing new connection.")
+                    writer.close()
+                    await writer.wait_closed()
+                    return
+
+                receive_time = time.time()  # Calculate receive time
+                ping = receive_time - send_time  # Calculate ping time
+
+                self.connections[peer_info] = (reader, writer)
+                self.active_peers[server_id] = {
+                    'addr': peer_info,
+                    'addrlocal': f"{self.external_ip}:{local_port}",
+                    'addrbind': f"{self.external_ip}:{local_port}",
+                    'server_id': server_id,
+                    'version': ack_message.get("version", "unknown"),
+                    'lastseen': int(time.time()),
+                    'ping': round(ping, 3),  # Store ping time
+                    'send_time': send_time,
+                }
+
+                asyncio.create_task(self.listen_for_messages(reader, writer))
+                asyncio.create_task(self.send_heartbeat(writer, server_id))
+
+                self.peers[peer_info] = int(time.time())
+                self.peers_changed = True
+                await self.schedule_rewrite()
+                return
+
             except Exception as e:
                 if self.debug:
                     logging.error(f"Error connecting to {host}:{port}: {e}")
                 self.connection_attempts[peer_info] += 1
                 await asyncio.sleep(self.connection_attempts[peer_info] * 5)
-=======
-                reader, writer = await self._attempt_connection(host, port)
-                await self._establish_connection(peer_info, reader, writer, addr_bind)
-                return
-            except Exception as e:
-                self._handle_connection_error(e, peer_info, immediate)
-                if immediate:
-                    await asyncio.sleep(1)  # Retry immediately
-                else:
-                    await asyncio.sleep(self.connection_attempts[peer_info] * 5)
->>>>>>> 0ed7ba07
-
-        logging.warning(f"Failed to connect to {host}:{port} after {max_retries} attempts.")
-        self.connection_attempts.pop(peer_info, None)
-
-<<<<<<< HEAD
-
-    async def establish_peer_connection(self, reader, writer, host, port, peer_info):
-        """Helper method to establish connection, send hello, and receive ack."""
-        try:
-            # Local port used for outgoing connection
-            local_addr, local_port = writer.get_extra_info('sockname')  
-            
-            # Bound port for incoming connections
-            bound_addr, bound_port = writer.get_extra_info('peername')  
-
-            send_time = await self.send_hello_message(writer)
-
-            ack_message = await self.receive_message(reader)
-            if ack_message.get("type") != "ack":
-                raise ValueError("Did not receive ack message")
-
-            server_id = ack_message.get("server_id")
-            if server_id in self.active_peers:
-                logging.info(f"Duplicate connection detected for server_id {server_id}. Closing new connection.")
-                writer.close()
-                await writer.wait_closed()
-                return False
-
-            receive_time = time.time()
-            ping = receive_time - send_time
-
-            # Register the connection with local and bound ports
-            self.register_peer_connection(reader, writer, peer_info, server_id, local_addr, local_port, bound_port, ack_message, ping)
-            asyncio.create_task(self.listen_for_messages(reader, writer))
-            asyncio.create_task(self.send_heartbeat(writer, server_id))
-
-            return True
-        except Exception as e:
-            logging.error(f"Error establishing connection to {peer_info}: {e}")
-            return False
-
-    def register_peer_connection(self, reader, writer, peer_info, server_id, local_addr, local_port, bound_port, ack_message, ping):
-        """Register a successfully established peer connection."""
-        self.connections[peer_info] = (reader, writer)
-        self.active_peers[server_id] = {
-            'addr': peer_info,
-            'addrlocal': f"{local_addr}:{local_port}",  # Local IP and outgoing (ephemeral) port
-            'addrbind': f"{self.external_ip}:{bound_port}",  # Bound IP and bound port for incoming connections
-            'server_id': server_id,
-            'version': ack_message.get("version", "unknown"),
-            'lastseen': int(time.time()),
-            'ping': round(ping, 3),
-        }
-        self.peers_changed = True
-        self.schedule_rewrite()
-=======
-    async def _attempt_connection(self, host, port):
-        return await asyncio.open_connection(host, port)
-
-    async def _establish_connection(self, peer_info, reader, writer, addr_bind):
-        local_addr, local_port = writer.get_extra_info('sockname')
-        send_time = await self.send_hello_message(writer)
-        ack_message = await self.receive_message(reader)
-        
-        if ack_message.get("type") != "ack":
-            raise ConnectionError("Did not receive ack message")
-
-        server_id = ack_message.get("server_id")
-        receive_time = time.time()
-        ping = receive_time - send_time
-
-        self.connections[peer_info] = (reader, writer)
-        self.active_peers[server_id] = {
-            'addr': peer_info,
-            'addrlocal': f"{self.external_ip}:{local_port}",
-            'addrbind': f"{addr_bind}:{local_port}",
-            'server_id': server_id,
-            'version': ack_message.get("version", "unknown"),
-            'lastseen': int(time.time()),
-            'ping': round(ping, 3),
-            'send_time': send_time,
-        }
-
-        logging.info(f"Peer {peer_info} connected.")
-        asyncio.create_task(self.listen_for_messages(reader, writer))
-        asyncio.create_task(self.send_heartbeat(writer, server_id))
-        self.peers[peer_info] = int(time.time())
-        self.peers_changed = True
-        await self.schedule_rewrite()
-
-    def _handle_connection_error(self, e, peer_info, immediate):
-        if self.debug:
-            logging.error(f"Error connecting to {peer_info}: {e}")
-        self.connection_attempts[peer_info] += 1
-
->>>>>>> 0ed7ba07
+
+        if peer_info in self.connection_attempts:
+            logging.warning(f"Failed to connect to {host}:{port} after {max_retries} attempts.")
+            self.connection_attempts.pop(peer_info, None)
+            return
 
     async def receive_message(self, reader):
         data = await reader.readuntil(separator=b'\n')
@@ -406,20 +340,13 @@
         await self.schedule_rewrite()
         asyncio.create_task(self.send_heartbeat(writer))
 
-    # Remaining methods in Peer class (handle_hello_message, handle_disconnection, etc.) follow
-    # and they should ensure proper differentiation between addrlocal and addrbind.
-    
-    # In methods like handle_hello_message, make sure you're extracting
-    # addrlocal from the local port (outgoing), and addrbind from the bound port (incoming)
-
-<<<<<<< HEAD
-=======
+
     async def handle_disconnection(self, peer_info):
         if self.shutdown_flag:
             return
 
         for server_id, peer_data in self.active_peers.items():
-            if peer_data["addr"].split(':')[0] == peer_info.split(':')[0]:  # Match only IP address
+            if peer_data["addr"] == peer_info:
                 del self.active_peers[server_id]
                 logging.info(f"Removed {peer_info} from active peers due to disconnection or error.")
                 break
@@ -427,7 +354,6 @@
         self.update_active_peers()
         self.peers_changed = True
         await self.schedule_rewrite()
->>>>>>> 0ed7ba07
 
     async def handle_hello_message(self, message, writer):
         addr = writer.get_extra_info('peername')
