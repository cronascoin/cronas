--- conflicted
+++ resolved
@@ -33,15 +33,11 @@
 
 
     async def load_peers(self):
-<<<<<<< HEAD
         """Loads peers from the peers.dat file, focusing on IP addresses without ports."""
-=======
->>>>>>> 60d052e3
         if os.path.exists("peers.dat"):
             async with aiofiles.open("peers.dat", "r") as f:
                 peer_count = 0
                 async for line in f:
-<<<<<<< HEAD
                     parts = line.strip().split(',')
                     if len(parts) == 2:
                         ip, last_seen_str = parts
@@ -60,18 +56,6 @@
                 self.peers[seed] = None
             await self.rewrite_peers_file()
         logging.info("Peers loaded from file or initialized from seeds.")
-=======
-                    self.peers.add(line.strip())
-                    peer_count += 1
-            logging.info(f"Loaded {peer_count} peers from file.")
-        else:
-            # Initial seeding and save
-            for seed in self.seeds:
-                peer_info = f"{seed}:{self.p2p_port}" if ":" not in seed else seed
-                self.peers.add(peer_info)
-            await self.rewrite_peers_file()
-            logging.info(f"Initialized peers from {len(self.seeds)} seeds and saved to file.")
->>>>>>> 60d052e3
 
 
 
@@ -125,22 +109,11 @@
 
     async def handle_peer_connection(self, reader, writer):
         addr = writer.get_extra_info('peername')
-        # It's important to define addr before it's used to construct peer_info
-        peer_info = f"{addr[0]}:{addr[1]}"
-
-        # Adding a peer to the set and updating peers.dat if it's a new connection
-        if peer_info not in self.peers:
-            self.peers.add(peer_info)
-            await self.rewrite_peers_file()  # Asynchronously update peers.dat with the new peer
-            logging.info(f"New peer connected and added: {peer_info}")
-        else:
-            logging.info(f"Connected to existing peer {peer_info}")
-
-<<<<<<< HEAD
+        assert self is not None, "Null pointer exception: self is null"
+        assert addr is not None, "Null pointer exception: addr is null"
+
         self.active_peers.add(addr)  # Keep track of active connections
         logging.info(f"Connected to peer {addr}")
-=======
->>>>>>> 60d052e3
         try:
             data_buffer = ""
             while True:
@@ -164,12 +137,8 @@
         except Exception as e:
             logging.error(f"Error during P2P communication with {peer_info}: {e}")
         finally:
-<<<<<<< HEAD
             logging.info(f"Closing connection with {addr}")
             self.active_peers.remove(addr)  # Clean up after disconnection
-=======
-            logging.info(f"Closing connection with {peer_info}")
->>>>>>> 60d052e3
             writer.close()
             await writer.wait_closed()
 
@@ -250,11 +219,7 @@
             writer.close()
             await writer.wait_closed()
 
-<<<<<<< HEAD
         self.connecting_peers.remove(peer_tuple)
-=======
-        self.peers.remove(peer_tuple)  # Ensure this uses the tuple format
->>>>>>> 60d052e3
 
 
     def calculate_backoff(self, attempt):
@@ -316,18 +281,13 @@
 
 
     async def rewrite_peers_file(self):
-<<<<<<< HEAD
         """Rewrites the peers.dat file with IP and last seen timestamp, excluding ports."""
-=======
-        """Rewrites the peers.dat file, ensuring all entries are in 'host:port' format and unique."""
->>>>>>> 60d052e3
         try:
             # Create a set comprehension to ensure uniqueness and proper format
             # This automatically handles both adding ports where missing and deduplication
             unique_peers = {f"{peer}:{self.p2p_port}" if ":" not in peer else peer for peer in self.peers}
 
             async with aiofiles.open("peers.dat", "w") as f:
-<<<<<<< HEAD
                 for ip, last_seen in self.peers.items():
                     # Prepare last_seen string, 'None' if not available
                     last_seen_str = 'None' if last_seen is None else str(last_seen)
@@ -335,13 +295,6 @@
                     await f.write(f"{ip},{last_seen_str}\n")
 
             logging.info("Peers file rewritten successfully with current data, excluding ports.")
-=======
-                # Write each unique, properly formatted peer to the file
-                for peer in unique_peers:
-                    await f.write(f"{peer}\n")
-
-            logging.info("Peers file rewritten successfully, with duplicates removed.")
->>>>>>> 60d052e3
         except IOError as e:
             logging.error(f"Failed to write to peers.dat: {e}")
         except Exception as e:
